--- conflicted
+++ resolved
@@ -49,10 +49,7 @@
         notes: the named pipe open is the constant self._kNamedPipeFilePathString
         """
         self._fdPipe = None
-<<<<<<< HEAD
-=======
         self._lock = threading.Lock()  # Thread safety for file descriptor operations
->>>>>>> refactor_writer
         self._open_pipe()
 
     # .......................
@@ -109,38 +106,6 @@
     # continuously read pipes until read count satisfied, then return the read count
     # revision shall asynchronously read the pipe and deliver in chunks
     # -------------------------------------------
-<<<<<<< HEAD
-
-    def read(self, count) -> bytes:
-        # Validate input parameter
-        if count is None:
-            raise ValueError("read() count parameter cannot be None")
-        if not isinstance(count, int) or count < 0:
-            raise ValueError(f"read() count parameter must be a non-negative integer, got {type(count).__name__}: {count}")
-        
-        result = bytearray()
-        remainingCount = count
-
-        while remainingCount > 0:
-            if not self._whether_pipe_is_readable(0):  # Pure immediate polling - max performance
-                continue
-            
-            try:
-                _ba = os.read(self._fdPipe, remainingCount)
-            except BlockingIOError:
-                _log_msg("pipe reader: BLOCKING ERROR", 5)
-                continue
-            except Exception as e:
-                _log_msg(f"Other exception: {e}", 5)
-                continue
-            else:
-                if not _ba:
-                    break  # EOF reached
-                remainingCount -= len(_ba)
-                result.extend(_ba)
-        return bytes(result)
-
-=======
 
     def read(self, count) -> bytes:
         # Validate input parameter
@@ -172,7 +137,6 @@
                     result.extend(_ba)
             return bytes(result)
 
->>>>>>> refactor_writer
 
     # potential issues
     # undefined behavior if named pipe is deleted elsewhere
@@ -206,19 +170,6 @@
         sourced it
     """
 
-<<<<<<< HEAD
-    def __init__(self, buffer_size=None, max_read_size=4096, greedy_read_size=None):
-        super().__init__()
-        if buffer_size is None:
-            self.buffer_size = 2**30  # 1GB default buffer
-        else:
-            self.buffer_size = buffer_size
-        self.max_read_size = max_read_size  # 4KB default max read - matches pipe page size
-        
-        # Set default greedy_read_size if None
-        if greedy_read_size is None:
-            self.greedy_read_size = 65536  # 64KB default greedy read size
-=======
     def __init__(self, buffer_size=None, max_read_size=None, greedy_read_size=None):
         super().__init__()
         if buffer_size is None:
@@ -235,7 +186,6 @@
         # Set default greedy_read_size if None
         if greedy_read_size is None:
             self.greedy_read_size = 256 * 1024  # 256KB default greedy read size (up from 64KB)
->>>>>>> refactor_writer
         else:
             self.greedy_read_size = greedy_read_size
             
@@ -243,12 +193,9 @@
         self.buffer_pos = 0
         self.buffer_end = 0
         
-<<<<<<< HEAD
-=======
         # Thread safety for buffer operations and statistics
         self._buffer_lock = threading.Lock()
         
->>>>>>> refactor_writer
         # Stats tracking for performance monitoring
         self._total_requests = 0
         self._total_pipe_reads = 0
@@ -256,81 +203,6 @@
         self._total_bytes_read_from_pipe = 0
 
     def read(self, count):
-<<<<<<< HEAD
-        self._total_requests += 1
-        self._total_bytes_requested += count
-        
-        remaining = self.buffer_end - self.buffer_pos
-        if remaining >= count:
-            # Use memoryview to avoid extra copy
-            result_mv = memoryview(self.buffer)[self.buffer_pos : self.buffer_pos + count]
-            self.buffer_pos += count
-            return bytes(result_mv)  # Ensure return type is bytes
-        else:
-            # Not enough data in the buffer, need to refill
-            result = bytearray()
-            if remaining > 0:
-                # Use memoryview for the buffer slice
-                result += memoryview(self.buffer)[self.buffer_pos : self.buffer_end]
-            
-            # GREEDY BUFFERING STRATEGY: Read much more than needed for future requests
-            need = count - remaining
-            
-            # For very small requests (like dice rolls), be maximally greedy
-            if need <= 64:  # Small requests like dice rolls (8 bytes) 
-                # Use full greedy read size to dramatically improve efficiency
-                read_amount = self.greedy_read_size
-            else:
-                # For larger requests, use normal logic with max_read_size cap
-                read_amount = min(max(need, 4096), self.max_read_size)
-            
-            # Safeguard: ensure read_amount is valid
-            if read_amount is None or read_amount <= 0:
-                read_amount = max(need, 4096)  # Fallback to at least what we need or 4KB
-            
-            new_data = super().read(read_amount)
-            self._total_pipe_reads += 1
-            self._total_bytes_read_from_pipe += len(new_data)
-            
-            # Use memoryview for new_data as well
-            result += memoryview(new_data)[:need]
-            # Save any excess in the buffer for next time
-            remaining_from_new = len(new_data) - need
-            if remaining_from_new > 0:
-                self.buffer[:remaining_from_new] = memoryview(new_data)[need:]
-            self.buffer_pos = 0
-            self.buffer_end = remaining_from_new
-            return bytes(result)
-    
-    def get_efficiency_stats(self) -> dict:
-        """Return efficiency statistics for performance monitoring"""
-        if self._total_requests == 0:
-            return {
-                "total_requests": 0,
-                "total_pipe_reads": 0,
-                "efficiency_ratio": 0,
-                "average_requests_per_pipe_read": 0,
-                "bytes_requested": 0,
-                "bytes_read_from_pipe": 0,
-                "amplification_factor": 0,
-                "buffer_utilization": f"{self.buffer_end - self.buffer_pos} bytes available"
-            }
-        
-        efficiency_ratio = self._total_requests / max(1, self._total_pipe_reads)
-        amplification = self._total_bytes_read_from_pipe / max(1, self._total_bytes_requested)
-        
-        return {
-            "total_requests": self._total_requests,
-            "total_pipe_reads": self._total_pipe_reads,
-            "efficiency_ratio": efficiency_ratio,
-            "average_requests_per_pipe_read": efficiency_ratio,
-            "bytes_requested": self._total_bytes_requested,
-            "bytes_read_from_pipe": self._total_bytes_read_from_pipe,
-            "amplification_factor": amplification,
-            "buffer_utilization": f"{self.buffer_end - self.buffer_pos} bytes available",
-            "greedy_read_size": f"{self.greedy_read_size} bytes"
-        }
-=======
         with self._buffer_lock:  # Thread-safe buffer and statistics access
             self._total_requests += 1
             self._total_bytes_requested += count
@@ -405,5 +277,4 @@
                 "amplification_factor": amplification,
                 "buffer_utilization": f"{self.buffer_end - self.buffer_pos} bytes available",
                 "greedy_read_size": f"{self.greedy_read_size} bytes"
-            }
->>>>>>> refactor_writer+            }